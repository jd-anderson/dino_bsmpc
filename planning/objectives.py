import numpy as np
import torch
import torch.nn as nn
import json


def create_objective_fn(alpha, base, mode="last", use_bisim=False, bisim_weight=1.0, planning_space="original",
                        wm=None, detailed_log_filename="objective_log.json"):
    """
    Loss calculated on the last pred frame.
    Args:
        alpha: int
        base: int. only used for objective_fn_all
        use_bisim: bool. whether to use bisimulation metrics
        bisim_weight: float. weight of bisimulation loss (only used when planning_space=original)
        planning_space: str. 'original' for DINOv2 + weighted bisim loss, 'bisim' for planning directly in bisim space
        wm: world model instance. needed for bisimulation metrics
        detailed_log_filename: str. filename for detailed objective logging
    Returns:
        loss: tensor (B, )
    """
    metric = nn.MSELoss(reduction="none")
    
    def log_objective(data):
        """Log objective function details"""
        # Convert data to JSON-serializable format
        serializable_data = {}
        for key, value in data.items():
            if isinstance(value, np.integer):
                serializable_data[key] = int(value)
            elif isinstance(value, np.floating):
                serializable_data[key] = float(value)
            elif isinstance(value, np.ndarray):
                serializable_data[key] = value.tolist()
            elif isinstance(value, torch.Tensor):
                serializable_data[key] = value.detach().cpu().numpy().tolist()
            elif isinstance(value, (list, tuple)):
                # Handle lists/tuples that might contain numpy types
                serializable_data[key] = []
                for item in value:
                    if isinstance(item, np.integer):
                        serializable_data[key].append(int(item))
                    elif isinstance(item, np.floating):
                        serializable_data[key].append(float(item))
                    elif isinstance(item, np.ndarray):
                        serializable_data[key].append(item.tolist())
                    elif isinstance(item, torch.Tensor):
                        serializable_data[key].append(item.detach().cpu().numpy().tolist())
                    else:
                        serializable_data[key].append(item)
            elif isinstance(value, dict):
                # Handle nested dictionaries
                serializable_data[key] = {}
                for k, v in value.items():
                    if isinstance(v, np.integer):
                        serializable_data[key][k] = int(v)
                    elif isinstance(v, np.floating):
                        serializable_data[key][k] = float(v)
                    elif isinstance(v, np.ndarray):
                        serializable_data[key][k] = v.tolist()
                    elif isinstance(v, torch.Tensor):
                        serializable_data[key][k] = v.detach().cpu().numpy().tolist()
                    else:
                        serializable_data[key][k] = v
            else:
                serializable_data[key] = value
        
        log_entry = {
            "timestamp": np.datetime64('now').astype(str),
            **serializable_data
        }
        with open(detailed_log_filename, "a") as f:
            f.write(json.dumps(log_entry) + "\n")

    def objective_fn_last(z_obs_pred, z_obs_tgt):
        """
        Args:
            z_obs_pred: dict, {'visual': (B, T, *D_visual), 'proprio': (B, T, *D_proprio)}
            z_obs_tgt: dict, {'visual': (B, T, *D_visual), 'proprio': (B, T, *D_proprio)}
        Returns:
            loss: tensor (B, )
        """
        loss_visual = metric(z_obs_pred["visual"][:, -1:], z_obs_tgt["visual"]).mean(
            dim=tuple(range(1, z_obs_pred["visual"].ndim))
        )
        loss_proprio = metric(z_obs_pred["proprio"][:, -1:], z_obs_tgt["proprio"]).mean(
            dim=tuple(range(1, z_obs_pred["proprio"].ndim))
        )
        loss = loss_visual + alpha * loss_proprio
        
        # Log objective computation
        log_objective({
            "event": "objective_fn_last",
            "loss_visual": loss_visual.tolist(),
            "loss_proprio": loss_proprio.tolist(),
            "alpha": alpha,
            "final_loss": loss.tolist(),
            "z_obs_pred_shapes": {k: list(v.shape) for k, v in z_obs_pred.items()},
            "z_obs_tgt_shapes": {k: list(v.shape) for k, v in z_obs_tgt.items()},
        })
        
        return loss

    def objective_fn_last_bisim_original(z_obs_pred, z_obs_tgt):
        """
        Loss calculated on the last pred frame using original approach (DINOv2 + weighted bisim loss).
        Args:
            z_obs_pred: dict, {'visual': (B, T, *D_visual), 'proprio': (B, T, *D_proprio)}
            z_obs_tgt: dict, {'visual': (B, T, *D_visual), 'proprio': (B, T, *D_proprio)}
        Returns:
            loss: tensor (B, )
        """
        # First compute the standard loss in DINOv2 space
        loss_visual = metric(z_obs_pred["visual"][:, -1:], z_obs_tgt["visual"]).mean(
            dim=tuple(range(1, z_obs_pred["visual"].ndim))
        )
        loss_proprio = metric(z_obs_pred["proprio"][:, -1:], z_obs_tgt["proprio"]).mean(
            dim=tuple(range(1, z_obs_pred["proprio"].ndim))
        )
        std_loss = loss_visual + alpha * loss_proprio

        # Only use bisimulation if the world model is provided and has bisimulation
        if wm is not None and hasattr(wm, 'has_bisim') and wm.has_bisim:
            # Use the world model's encode_bisim function
            encode_bisim = wm.encode_bisim

            # Compute bisimulation embeddings and distance
            bisim_pred = encode_bisim(
                {"visual": z_obs_pred["visual"][:, -1:], "proprio": z_obs_pred["proprio"][:, -1:]})
            bisim_tgt = encode_bisim({"visual": z_obs_tgt["visual"], "proprio": z_obs_tgt["proprio"]})

            # Calculate L2 distance in bisimulation space - ensure it returns a scalar per batch element
            if len(bisim_pred.shape) > 2:  # If it has more than 2 dimensions [batch, timestep, ...]
                bisim_loss = torch.norm(bisim_pred - bisim_tgt, dim=tuple(range(2, bisim_pred.ndim)))
                bisim_loss = bisim_loss.mean(dim=1)  # Mean across timesteps if multiple
            else:
                bisim_loss = torch.norm(bisim_pred - bisim_tgt, dim=-1)  # Shape: [batch]

            # Combine losses
            loss = std_loss + bisim_weight * bisim_loss
            
            # Log objective computation with bisimulation
            log_objective({
                "event": "objective_fn_last_bisim_original",
                "loss_visual": loss_visual.tolist(),
                "loss_proprio": loss_proprio.tolist(),
                "alpha": alpha,
                "std_loss": std_loss.tolist(),
                "bisim_pred_shape": list(bisim_pred.shape),
                "bisim_tgt_shape": list(bisim_tgt.shape),
                "bisim_loss": bisim_loss.tolist(),
                "bisim_weight": bisim_weight,
                "final_loss": loss.tolist(),
                "z_obs_pred_shapes": {k: list(v.shape) for k, v in z_obs_pred.items()},
                "z_obs_tgt_shapes": {k: list(v.shape) for k, v in z_obs_tgt.items()},
            })
            return loss
        else:
            # Fall back to standard loss if bisimulation isn't available
            log_objective({
                "event": "objective_fn_last_bisim_original_fallback",
                "loss_visual": loss_visual.tolist(),
                "loss_proprio": loss_proprio.tolist(),
                "alpha": alpha,
                "final_loss": std_loss.tolist(),
                "reason": "no_bisimulation_available",
            })
            return std_loss

    def objective_fn_last_bisim_space(z_obs_pred, z_obs_tgt):
        """
        Loss calculated on the last pred frame in bisimulation space.
        Args:
            z_obs_pred: dict; expected to contain either
                - {'bisim': (B, T, D_bisim)} when rollout provides bisim directly, or
                - {'visual': ..., 'proprio': ...} as fallback (will be mapped by wm.encode_bisim)
            z_obs_tgt: same structure as z_obs_pred
        Returns:
            loss: tensor (B, )
        """
        assert wm is not None and hasattr(wm, 'has_bisim') and wm.has_bisim, "Bisimulation model required for bisim planning"

<<<<<<< HEAD
        # If bisim embeddings provided directly, use them. Otherwise, compute from visual/proprio
        if 'bisim' in z_obs_pred and 'bisim' in z_obs_tgt:
            bisim_pred = z_obs_pred['bisim'][:, -1:]
            bisim_tgt = z_obs_tgt['bisim']
        else:
            encode_bisim = wm.encode_bisim
            bisim_pred = encode_bisim({
                'visual': z_obs_pred['visual'][:, -1:],
                'proprio': z_obs_pred['proprio'][:, -1:]
            })
            bisim_tgt = encode_bisim({
                'visual': z_obs_tgt['visual'],
                'proprio': z_obs_tgt['proprio']
            })

        loss = metric(bisim_pred, bisim_tgt).mean(dim=tuple(range(1, bisim_pred.ndim)))
        return loss
=======
            # Use the same loss calculation logic as the standard approach, but with bisimulation embeddings
            loss_visual = metric(bisim_pred_visual, bisim_tgt_visual).mean(
                dim=tuple(range(1, bisim_pred_visual.ndim))
            )
            loss_proprio = metric(z_obs_pred["proprio"][:, -1:], z_obs_tgt["proprio"]).mean(
                dim=tuple(range(1, z_obs_pred["proprio"].ndim))
            )
            loss = loss_visual + alpha * loss_proprio
            
            # Log objective computation with bisimulation space
            log_objective({
                "event": "objective_fn_last_bisim_space",
                "bisim_pred_visual_shape": list(bisim_pred_visual.shape),
                "bisim_tgt_visual_shape": list(bisim_tgt_visual.shape),
                "loss_visual": loss_visual.tolist(),
                "loss_proprio": loss_proprio.tolist(),
                "alpha": alpha,
                "final_loss": loss.tolist(),
                "z_obs_pred_shapes": {k: list(v.shape) for k, v in z_obs_pred.items()},
                "z_obs_tgt_shapes": {k: list(v.shape) for k, v in z_obs_tgt.items()},
            })
            
            return loss
        else:
            # Fall back to standard loss if bisimulation isn't available
            loss_visual = metric(z_obs_pred["visual"][:, -1:], z_obs_tgt["visual"]).mean(
                dim=tuple(range(1, z_obs_pred["visual"].ndim))
            )
            loss_proprio = metric(z_obs_pred["proprio"][:, -1:], z_obs_tgt["proprio"]).mean(
                dim=tuple(range(1, z_obs_pred["proprio"].ndim))
            )
            loss = loss_visual + alpha * loss_proprio
            
            log_objective({
                "event": "objective_fn_last_bisim_space_fallback",
                "loss_visual": loss_visual.tolist(),
                "loss_proprio": loss_proprio.tolist(),
                "alpha": alpha,
                "final_loss": loss.tolist(),
                "reason": "no_bisimulation_available",
            })
            
            return loss
>>>>>>> d1c9e97e

    def objective_fn_all(z_obs_pred, z_obs_tgt):
        """
        Loss calculated on all pred frames.
        Args:
            z_obs_pred: dict, {'visual': (B, T, *D_visual), 'proprio': (B, T, *D_proprio)}
            z_obs_tgt: dict, {'visual': (B, T, *D_visual), 'proprio': (B, T, *D_proprio)}
        Returns:
            loss: tensor (B, )
        """
        coeffs = np.array(
            [base ** i for i in range(z_obs_pred["visual"].shape[1])], dtype=np.float32
        )
        coeffs = torch.tensor(coeffs / np.sum(coeffs)).to(z_obs_pred["visual"].device)
        loss_visual = metric(z_obs_pred["visual"], z_obs_tgt["visual"]).mean(
            dim=tuple(range(2, z_obs_pred["visual"].ndim))
        )
        loss_proprio = metric(z_obs_pred["proprio"], z_obs_tgt["proprio"]).mean(
            dim=tuple(range(2, z_obs_pred["proprio"].ndim))
        )
        loss_visual = (loss_visual * coeffs).mean(dim=1)
        loss_proprio = (loss_proprio * coeffs).mean(dim=1)
        loss = loss_visual + alpha * loss_proprio
        
        log_objective({
            "event": "objective_fn_all",
            "coeffs": coeffs.tolist(),
            "loss_visual": loss_visual.tolist(),
            "loss_proprio": loss_proprio.tolist(),
            "alpha": alpha,
            "final_loss": loss.tolist(),
            "z_obs_pred_shapes": {k: list(v.shape) for k, v in z_obs_pred.items()},
            "z_obs_tgt_shapes": {k: list(v.shape) for k, v in z_obs_tgt.items()},
        })
        
        return loss

    def objective_fn_all_bisim_original(z_obs_pred, z_obs_tgt):
        """
        Loss calculated on all pred frames using original approach (DINOv2 + weighted bisim loss).
        Args:
            z_obs_pred: dict, {'visual': (B, T, *D_visual), 'proprio': (B, T, *D_proprio)}
            z_obs_tgt: dict, {'visual': (B, T, *D_visual), 'proprio': (B, T, *D_proprio)}
        Returns:
            loss: tensor (B, )
        """
        # First compute the standard loss in DINOv2 space
        coeffs = np.array(
            [base ** i for i in range(z_obs_pred["visual"].shape[1])], dtype=np.float32
        )
        coeffs = torch.tensor(coeffs / np.sum(coeffs)).to(z_obs_pred["visual"].device)
        loss_visual = metric(z_obs_pred["visual"], z_obs_tgt["visual"]).mean(
            dim=tuple(range(2, z_obs_pred["visual"].ndim))
        )
        loss_proprio = metric(z_obs_pred["proprio"], z_obs_tgt["proprio"]).mean(
            dim=tuple(range(2, z_obs_pred["proprio"].ndim))
        )
        loss_visual = (loss_visual * coeffs).mean(dim=1)
        loss_proprio = (loss_proprio * coeffs).mean(dim=1)
        std_loss = loss_visual + alpha * loss_proprio

        # Only use bisimulation if the world model is provided and has bisimulation
        if wm is not None and hasattr(wm, 'has_bisim') and wm.has_bisim:
            # Use the world model's encode_bisim function
            encode_bisim = wm.encode_bisim

            # Compute bisimulation embeddings for each timestep
            bisim_pred_all = []
            bisim_tgt_all = []

            for t in range(z_obs_pred["visual"].shape[1]):
                bisim_pred_t = encode_bisim({
                    "visual": z_obs_pred["visual"][:, t:t + 1],
                    "proprio": z_obs_pred["proprio"][:, t:t + 1]
                })
                bisim_tgt_t = encode_bisim({
                    "visual": z_obs_tgt["visual"],
                    "proprio": z_obs_tgt["proprio"]
                })
                bisim_pred_all.append(bisim_pred_t)
                bisim_tgt_all.append(bisim_tgt_t)

            # Stack tensors
            bisim_pred = torch.stack(bisim_pred_all, dim=1)
            bisim_tgt = torch.stack(bisim_tgt_all, dim=1)

            # Calculate L2 distance in bisimulation space - ensure it returns a scalar per batch element
            if len(bisim_pred.shape) > 2:  # If it has more than 2 dimensions [batch, timestep, ...]
                bisim_dist = torch.norm(bisim_pred - bisim_tgt, dim=tuple(range(2, bisim_pred.ndim)))
            else:
                bisim_dist = torch.norm(bisim_pred - bisim_tgt, dim=-1)  # Shape: [batch, timesteps]

            # Apply coefficients
            bisim_loss = (bisim_dist * coeffs).mean(dim=1)

            # Combine losses
            loss = std_loss + bisim_weight * bisim_loss
            
            log_objective({
                "event": "objective_fn_all_bisim_original",
                "coeffs": coeffs.tolist(),
                "loss_visual": loss_visual.tolist(),
                "loss_proprio": loss_proprio.tolist(),
                "alpha": alpha,
                "std_loss": std_loss.tolist(),
                "bisim_pred_shape": list(bisim_pred.shape),
                "bisim_tgt_shape": list(bisim_tgt.shape),
                "bisim_loss": bisim_loss.tolist(),
                "bisim_weight": bisim_weight,
                "final_loss": loss.tolist(),
                "z_obs_pred_shapes": {k: list(v.shape) for k, v in z_obs_pred.items()},
                "z_obs_tgt_shapes": {k: list(v.shape) for k, v in z_obs_tgt.items()},
            })
            
            return loss
        else:
            # Fall back to standard loss if bisimulation isn't available
            log_objective({
                "event": "objective_fn_all_bisim_original_fallback",
                "coeffs": coeffs.tolist(),
                "loss_visual": loss_visual.tolist(),
                "loss_proprio": loss_proprio.tolist(),
                "alpha": alpha,
                "final_loss": std_loss.tolist(),
                "reason": "no_bisimulation_available",
            })
            return std_loss

    def objective_fn_all_bisim_space(z_obs_pred, z_obs_tgt):
        """
        Loss calculated on all pred frames using bisimulation embeddings instead of DINOv2.
        Args:
            z_obs_pred: dict, {'visual': (B, T, *D_visual), 'proprio': (B, T, *D_proprio)}
            z_obs_tgt: dict, {'visual': (B, T, *D_visual), 'proprio': (B, T, *D_proprio)}
        Returns:
            loss: tensor (B, )
        """
        # Only use bisimulation if the world model is provided and has bisimulation
        if wm is not None and hasattr(wm, 'has_bisim') and wm.has_bisim:
            # Use the world model's encode_bisim function to replace DINOv2 embeddings
            encode_bisim = wm.encode_bisim

            # Compute bisimulation embeddings for each timestep (replacing visual embeddings)
            bisim_pred_visual_all = []
            bisim_tgt_visual_all = []

            for t in range(z_obs_pred["visual"].shape[1]):
                bisim_pred_visual_t = encode_bisim({
                    "visual": z_obs_pred["visual"][:, t:t + 1],
                    "proprio": z_obs_pred["proprio"][:, t:t + 1]
                })
                bisim_tgt_visual_t = encode_bisim({
                    "visual": z_obs_tgt["visual"],
                    "proprio": z_obs_tgt["proprio"]
                })
                bisim_pred_visual_all.append(bisim_pred_visual_t)
                bisim_tgt_visual_all.append(bisim_tgt_visual_t)

            # Stack tensors
            bisim_pred_visual = torch.stack(bisim_pred_visual_all, dim=1)
            bisim_tgt_visual = torch.stack(bisim_tgt_visual_all, dim=1)

            # Use the same loss calculation logic as the standard approach
            coeffs = np.array(
                [base ** i for i in range(z_obs_pred["visual"].shape[1])], dtype=np.float32
            )
            coeffs = torch.tensor(coeffs / np.sum(coeffs)).to(z_obs_pred["visual"].device)

            # Calculate loss for visual (using bisimulation embeddings) and proprio separately
            loss_visual = metric(bisim_pred_visual, bisim_tgt_visual).mean(
                dim=tuple(range(2, bisim_pred_visual.ndim))
            )
            loss_proprio = metric(z_obs_pred["proprio"], z_obs_tgt["proprio"]).mean(
                dim=tuple(range(2, z_obs_pred["proprio"].ndim))
            )

            # Apply coefficients and combine
            loss_visual = (loss_visual * coeffs).mean(dim=1)
            loss_proprio = (loss_proprio * coeffs).mean(dim=1)
            loss = loss_visual + alpha * loss_proprio
            
            log_objective({
                "event": "objective_fn_all_bisim_space",
                "coeffs": coeffs.tolist(),
                "bisim_pred_visual_shape": list(bisim_pred_visual.shape),
                "bisim_tgt_visual_shape": list(bisim_tgt_visual.shape),
                "loss_visual": loss_visual.tolist(),
                "loss_proprio": loss_proprio.tolist(),
                "alpha": alpha,
                "final_loss": loss.tolist(),
                "z_obs_pred_shapes": {k: list(v.shape) for k, v in z_obs_pred.items()},
                "z_obs_tgt_shapes": {k: list(v.shape) for k, v in z_obs_tgt.items()},
            })
            
            return loss
        else:
            # Fall back to standard loss if bisimulation isn't available
            coeffs = np.array(
                [base ** i for i in range(z_obs_pred["visual"].shape[1])], dtype=np.float32
            )
            coeffs = torch.tensor(coeffs / np.sum(coeffs)).to(z_obs_pred["visual"].device)
            loss_visual = metric(z_obs_pred["visual"], z_obs_tgt["visual"]).mean(
                dim=tuple(range(2, z_obs_pred["visual"].ndim))
            )
            loss_proprio = metric(z_obs_pred["proprio"], z_obs_tgt["proprio"]).mean(
                dim=tuple(range(2, z_obs_pred["proprio"].ndim))
            )
            loss_visual = (loss_visual * coeffs).mean(dim=1)
            loss_proprio = (loss_proprio * coeffs).mean(dim=1)
            loss = loss_visual + alpha * loss_proprio
            
            log_objective({
                "event": "objective_fn_all_bisim_space_fallback",
                "coeffs": coeffs.tolist(),
                "loss_visual": loss_visual.tolist(),
                "loss_proprio": loss_proprio.tolist(),
                "alpha": alpha,
                "final_loss": loss.tolist(),
                "reason": "no_bisimulation_available",
            })
            
            return loss

    if mode == "last":
        if use_bisim:
            if planning_space == "bisim":
                return objective_fn_last_bisim_space
            else:  # planning_space == "original"
                return objective_fn_last_bisim_original
        else:
            return objective_fn_last
    elif mode == "all":
        if use_bisim:
            if planning_space == "bisim":
                return objective_fn_all_bisim_space
            else:  # planning_space == "original"
                return objective_fn_all_bisim_original
        else:
            return objective_fn_all
    else:
        raise NotImplementedError<|MERGE_RESOLUTION|>--- conflicted
+++ resolved
@@ -180,7 +180,6 @@
         """
         assert wm is not None and hasattr(wm, 'has_bisim') and wm.has_bisim, "Bisimulation model required for bisim planning"
 
-<<<<<<< HEAD
         # If bisim embeddings provided directly, use them. Otherwise, compute from visual/proprio
         if 'bisim' in z_obs_pred and 'bisim' in z_obs_tgt:
             bisim_pred = z_obs_pred['bisim'][:, -1:]
@@ -198,51 +197,7 @@
 
         loss = metric(bisim_pred, bisim_tgt).mean(dim=tuple(range(1, bisim_pred.ndim)))
         return loss
-=======
-            # Use the same loss calculation logic as the standard approach, but with bisimulation embeddings
-            loss_visual = metric(bisim_pred_visual, bisim_tgt_visual).mean(
-                dim=tuple(range(1, bisim_pred_visual.ndim))
-            )
-            loss_proprio = metric(z_obs_pred["proprio"][:, -1:], z_obs_tgt["proprio"]).mean(
-                dim=tuple(range(1, z_obs_pred["proprio"].ndim))
-            )
-            loss = loss_visual + alpha * loss_proprio
-            
-            # Log objective computation with bisimulation space
-            log_objective({
-                "event": "objective_fn_last_bisim_space",
-                "bisim_pred_visual_shape": list(bisim_pred_visual.shape),
-                "bisim_tgt_visual_shape": list(bisim_tgt_visual.shape),
-                "loss_visual": loss_visual.tolist(),
-                "loss_proprio": loss_proprio.tolist(),
-                "alpha": alpha,
-                "final_loss": loss.tolist(),
-                "z_obs_pred_shapes": {k: list(v.shape) for k, v in z_obs_pred.items()},
-                "z_obs_tgt_shapes": {k: list(v.shape) for k, v in z_obs_tgt.items()},
-            })
-            
-            return loss
-        else:
-            # Fall back to standard loss if bisimulation isn't available
-            loss_visual = metric(z_obs_pred["visual"][:, -1:], z_obs_tgt["visual"]).mean(
-                dim=tuple(range(1, z_obs_pred["visual"].ndim))
-            )
-            loss_proprio = metric(z_obs_pred["proprio"][:, -1:], z_obs_tgt["proprio"]).mean(
-                dim=tuple(range(1, z_obs_pred["proprio"].ndim))
-            )
-            loss = loss_visual + alpha * loss_proprio
-            
-            log_objective({
-                "event": "objective_fn_last_bisim_space_fallback",
-                "loss_visual": loss_visual.tolist(),
-                "loss_proprio": loss_proprio.tolist(),
-                "alpha": alpha,
-                "final_loss": loss.tolist(),
-                "reason": "no_bisimulation_available",
-            })
-            
-            return loss
->>>>>>> d1c9e97e
+
 
     def objective_fn_all(z_obs_pred, z_obs_tgt):
         """
